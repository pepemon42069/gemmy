--- conflicted
+++ resolved
@@ -1,8 +1,5 @@
 use std::sync::Arc;
-<<<<<<< HEAD
 use std::time::Duration;
-=======
->>>>>>> 496de445
 use prost::Message;
 use rdkafka::producer::{FutureProducer, FutureRecord};
 use rdkafka::util::Timeout;
@@ -12,21 +9,12 @@
 use crate::core::models::{ExecutionResult, Operation, ProtoBuf, ProtoBufResult};
 use crate::core::orderbook::OrderBook;
 
-<<<<<<< HEAD
-pub fn executor(rx: Receiver<Operation>, mut orderbook: OrderBook, kafka_producer: Arc<FutureProducer>) -> JoinHandle<()> {
-    let mut rx = rx;
-    tokio::spawn(async move {
-        while let Some(order) = rx.recv().await {
-            let result = orderbook.execute(order);
-            tokio::spawn(send_to_kafka(result, Arc::clone(&kafka_producer)));
-=======
-pub fn executor(rx: Receiver<Operation>, orderbook: Arc<RwLock<OrderBook>>) -> JoinHandle<()> {
+pub fn executor(rx: Receiver<Operation>, mut orderbook: Arc<RwLock<OrderBook>>, kafka_producer: Arc<FutureProducer>) -> JoinHandle<()> {
     let mut rx = rx;
     tokio::spawn(async move {
         while let Some(order) = rx.recv().await {
             let result = orderbook.write().await.execute(order);
-            tokio::spawn(send_to_kafka(result));
->>>>>>> 496de445
+            tokio::spawn(send_to_kafka(result, Arc::clone(&kafka_producer)));
         }
     })
 }
